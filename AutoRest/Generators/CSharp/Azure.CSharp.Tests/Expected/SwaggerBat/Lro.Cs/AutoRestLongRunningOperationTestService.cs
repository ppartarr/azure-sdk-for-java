namespace Fixtures.Azure.SwaggerBatLro
{
    using System;
    using System.Collections.Generic;
    using System.Diagnostics;
    using System.Net;
    using System.Net.Http;
    using System.Net.Http.Headers;
    using System.Text;
    using System.Text.RegularExpressions;
    using System.Threading;
    using System.Threading.Tasks;
    using Microsoft.Rest;
    using Microsoft.Rest.Serialization;
    using Newtonsoft.Json;
    using Microsoft.Azure;
    using Models;

    /// <summary>
    /// Long-running Operation for AutoRest
    /// </summary>
    public partial class AutoRestLongRunningOperationTestService : ServiceClient<AutoRestLongRunningOperationTestService>, IAutoRestLongRunningOperationTestService, IAzureClient
    {
        /// <summary>
        /// The base URI of the service.
        /// </summary>
        public Uri BaseUri { get; set; }

        /// <summary>
        /// Gets or sets json serialization settings.
        /// </summary>
        public JsonSerializerSettings SerializationSettings { get; private set; }

        /// <summary>
        /// Gets or sets json deserialization settings.
        /// </summary>
        public JsonSerializerSettings DeserializationSettings { get; private set; }        

        /// <summary>
        /// Management credentials for Azure.
        /// </summary>
        public ServiceClientCredentials Credentials { get; private set; }

        /// <summary>
        /// Gets or sets the preferred language for the response.
        /// </summary>
        public string AcceptLanguage { get; set; }

        /// <summary>
        /// The retry timeout for Long Running Operations.
        /// </summary>
        public int? LongRunningOperationRetryTimeout { get; set; }

        public virtual ILROsOperations LROs { get; private set; }

        public virtual IDONOTCALLsOperations DONOTCALLs { get; private set; }

        public virtual ILRORetrysOperations LRORetrys { get; private set; }

        public virtual ILROSADsOperations LROSADs { get; private set; }

        public virtual ILROsCustomHeaderOperations LROsCustomHeader { get; private set; }

        /// <summary>
        /// Initializes a new instance of the AutoRestLongRunningOperationTestService class.
        /// </summary>
        public AutoRestLongRunningOperationTestService() : base()
        {
            this.Initialize();
        }

        /// <summary>
        /// Initializes a new instance of the AutoRestLongRunningOperationTestService class.
        /// </summary>
        /// <param name='handlers'>
        /// Optional. The set of delegating handlers to insert in the http
        /// client pipeline.
        /// </param>
        public AutoRestLongRunningOperationTestService(params DelegatingHandler[] handlers) : base(handlers)
        {
            this.Initialize();
        }

        /// <summary>
        /// Initializes a new instance of the AutoRestLongRunningOperationTestService class.
        /// </summary>
        /// <param name='rootHandler'>
        /// Optional. The http client handler used to handle http transport.
        /// </param>
        /// <param name='handlers'>
        /// Optional. The set of delegating handlers to insert in the http
        /// client pipeline.
        /// </param>
        public AutoRestLongRunningOperationTestService(HttpClientHandler rootHandler, params DelegatingHandler[] handlers) : base(rootHandler, handlers)
        {
            this.Initialize();
        }

        /// <summary>
        /// Initializes a new instance of the AutoRestLongRunningOperationTestService class.
        /// </summary>
        /// <param name='baseUri'>
        /// Optional. The base URI of the service.
        /// </param>
        /// <param name='handlers'>
        /// Optional. The set of delegating handlers to insert in the http
        /// client pipeline.
        /// </param>
        public AutoRestLongRunningOperationTestService(Uri baseUri, params DelegatingHandler[] handlers) : this(handlers)
        {
            if (baseUri == null)
            {
                throw new ArgumentNullException("baseUri");
            }
            this.BaseUri = baseUri;
        }

        /// <summary>
        /// Initializes a new instance of the AutoRestLongRunningOperationTestService class.
        /// </summary>
        /// <param name='credentials'>
        /// Required. Management credentials for Azure.
        /// </param>
        /// <param name='handlers'>
        /// Optional. The set of delegating handlers to insert in the http
        /// client pipeline.
        /// </param>
        public AutoRestLongRunningOperationTestService(ServiceClientCredentials credentials, params DelegatingHandler[] handlers) : this(handlers)
        {
            if (credentials == null)
            {
                throw new ArgumentNullException("credentials");
            }
            this.Credentials = credentials;
        }

        /// <summary>
        /// Initializes a new instance of the AutoRestLongRunningOperationTestService class.
        /// </summary>
        /// <param name='baseUri'>
        /// Optional. The base URI of the service.
        /// </param>
        /// <param name='credentials'>
        /// Required. Management credentials for Azure.
        /// </param>
        /// <param name='handlers'>
        /// Optional. The set of delegating handlers to insert in the http
        /// client pipeline.
        /// </param>
        public AutoRestLongRunningOperationTestService(Uri baseUri, ServiceClientCredentials credentials, params DelegatingHandler[] handlers) : this(handlers)
        {
            if (baseUri == null)
            {
                throw new ArgumentNullException("baseUri");
            }
            if (credentials == null)
            {
                throw new ArgumentNullException("credentials");
            }
            this.BaseUri = baseUri;
            this.Credentials = credentials;
        }

        /// <summary>
        /// Initializes client properties.
        /// </summary>
        private void Initialize()
        {
            this.LROs = new LROsOperations(this);
            this.DONOTCALLs = new DONOTCALLsOperations(this);
            this.LRORetrys = new LRORetrysOperations(this);
            this.LROSADs = new LROSADsOperations(this);
            this.LROsCustomHeader = new LROsCustomHeaderOperations(this);
            this.BaseUri = new Uri("http://localhost");
<<<<<<< HEAD
=======
            this.AcceptLanguage = "en-US";
            if (this.Credentials != null)
            {
                this.Credentials.InitializeServiceClient(this);
            }
>>>>>>> b0dc715a
            SerializationSettings = new JsonSerializerSettings
            {
                Formatting = Formatting.Indented,
                DateFormatHandling = DateFormatHandling.IsoDateFormat,
                DateTimeZoneHandling = DateTimeZoneHandling.Utc,
                NullValueHandling = NullValueHandling.Ignore,
                ReferenceLoopHandling = ReferenceLoopHandling.Serialize,
                ContractResolver = new ReadOnlyJsonContractResolver()
            };
            SerializationSettings.Converters.Add(new ResourceJsonConverter()); 
            DeserializationSettings = new JsonSerializerSettings{
                DateFormatHandling = DateFormatHandling.IsoDateFormat,
                DateTimeZoneHandling = DateTimeZoneHandling.Utc,
                NullValueHandling = NullValueHandling.Ignore,
                ReferenceLoopHandling = ReferenceLoopHandling.Serialize,
                ContractResolver = new ReadOnlyJsonContractResolver()
            };
            DeserializationSettings.Converters.Add(new ResourceJsonConverter()); 
            DeserializationSettings.Converters.Add(new CloudErrorJsonConverter()); 
        }    
    }
}<|MERGE_RESOLUTION|>--- conflicted
+++ resolved
@@ -37,9 +37,10 @@
         public JsonSerializerSettings DeserializationSettings { get; private set; }        
 
         /// <summary>
-        /// Management credentials for Azure.
-        /// </summary>
-        public ServiceClientCredentials Credentials { get; private set; }
+        /// Subscription credentials which uniquely identify Microsoft Azure
+        /// subscription.
+        /// </summary>
+        public SubscriptionCloudCredentials Credentials { get; private set; }
 
         /// <summary>
         /// Gets or sets the preferred language for the response.
@@ -119,13 +120,13 @@
         /// Initializes a new instance of the AutoRestLongRunningOperationTestService class.
         /// </summary>
         /// <param name='credentials'>
-        /// Required. Management credentials for Azure.
-        /// </param>
-        /// <param name='handlers'>
-        /// Optional. The set of delegating handlers to insert in the http
-        /// client pipeline.
-        /// </param>
-        public AutoRestLongRunningOperationTestService(ServiceClientCredentials credentials, params DelegatingHandler[] handlers) : this(handlers)
+        /// Required. Subscription credentials which uniquely identify Microsoft Azure subscription.
+        /// </param>
+        /// <param name='handlers'>
+        /// Optional. The set of delegating handlers to insert in the http
+        /// client pipeline.
+        /// </param>
+        public AutoRestLongRunningOperationTestService(SubscriptionCloudCredentials credentials, params DelegatingHandler[] handlers) : this(handlers)
         {
             if (credentials == null)
             {
@@ -141,13 +142,13 @@
         /// Optional. The base URI of the service.
         /// </param>
         /// <param name='credentials'>
-        /// Required. Management credentials for Azure.
-        /// </param>
-        /// <param name='handlers'>
-        /// Optional. The set of delegating handlers to insert in the http
-        /// client pipeline.
-        /// </param>
-        public AutoRestLongRunningOperationTestService(Uri baseUri, ServiceClientCredentials credentials, params DelegatingHandler[] handlers) : this(handlers)
+        /// Required. Subscription credentials which uniquely identify Microsoft Azure subscription.
+        /// </param>
+        /// <param name='handlers'>
+        /// Optional. The set of delegating handlers to insert in the http
+        /// client pipeline.
+        /// </param>
+        public AutoRestLongRunningOperationTestService(Uri baseUri, SubscriptionCloudCredentials credentials, params DelegatingHandler[] handlers) : this(handlers)
         {
             if (baseUri == null)
             {
@@ -172,14 +173,11 @@
             this.LROSADs = new LROSADsOperations(this);
             this.LROsCustomHeader = new LROsCustomHeaderOperations(this);
             this.BaseUri = new Uri("http://localhost");
-<<<<<<< HEAD
-=======
             this.AcceptLanguage = "en-US";
             if (this.Credentials != null)
             {
                 this.Credentials.InitializeServiceClient(this);
             }
->>>>>>> b0dc715a
             SerializationSettings = new JsonSerializerSettings
             {
                 Formatting = Formatting.Indented,
