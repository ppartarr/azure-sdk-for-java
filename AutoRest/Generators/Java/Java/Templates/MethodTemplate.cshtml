﻿@using System.Linq;
@using Microsoft.Rest.Generator.ClientModel
@using Microsoft.Rest.Generator.Java
@using Microsoft.Rest.Generator.Java.TemplateModels
@using Microsoft.Rest.Generator.Utilities
@inherits Microsoft.Rest.Generator.Template<Microsoft.Rest.Generator.Java.MethodTemplateModel>
/**
@if (!string.IsNullOrEmpty(Model.Summary))
{
@: * @Model.Summary.EscapeXmlComment().Period()
}
@if (!string.IsNullOrEmpty(Model.Description))
{
@: * @Model.Description.EscapeXmlComment().Period()
}
 *
@foreach (var param in Model.LocalParameters)
{
@: * @@param @param.Name @((param.Documentation ?? "the " + param.Type.ToString() + " value").EscapeXmlComment())
}
@foreach (var exception in Model.ExceptionStatements)
{
@: * @@throws @exception
}
@if (Model.ReturnType.Body != null)
{
@: * @@return the @Model.ReturnTypeString.EscapeXmlComment() object wrapped in {@@link @Model.OperationResponseType} if successful.
}
else
{
@: * @@return the {@@link @Model.OperationResponseType} object if successful.
}
 */
public @Model.OperationResponseReturnTypeString @(Model.Name)(@Model.MethodParameterDeclaration) throws @Model.ExceptionString {
@foreach (var param in Model.RequiredNullableParameters)
{
@:    if (@param.Name == null) {
@:        throw new IllegalArgumentException("Parameter @param.Name is required and cannot be null.");
@:    }
}
@foreach (var param in Model.ParametersToValidate)
{
@:    Validator.validate(@(param.Name));
}

    @Model.BuildInputMappings()

@if (Model.ServiceClient.Extensions.ContainsKey(Microsoft.Rest.Generator.Extensions.ParameterizedHostExtension))
{
foreach (var param in Model.Parameters.Where(p => p.Extensions.ContainsKey("hostParameter")))
{
@:    @(Model.ClientReference).getBaseUrl().set("{@(param.SerializedName)}", @param.Name);
}
}
    Call<@Model.CallType> call = service.@(Model.Name)(@Model.MethodParameterApiInvocation);
    @Model.ResponseGeneration
    return @Model.ReturnValue;
}
@EmptyLine
/**
@if (!string.IsNullOrEmpty(Model.Summary))
{
@: * @Model.Summary.EscapeXmlComment().Period()
}
@if (!string.IsNullOrEmpty(Model.Description))
{
@: * @Model.Description.EscapeXmlComment().Period()
}
 *
@foreach (var param in Model.LocalParameters)
{
@: * @@param @param.Name @((param.Documentation ?? "the " + param.Type.ToString() + " value").EscapeXmlComment())
}
@Model.CallbackDocumentation
 * @@throws IllegalArgumentException thrown if callback is null
 * @@return the {@@link Call} object
 */
public ServiceCall @(Model.Name)Async(@Model.MethodParameterDeclarationWithCallback) throws IllegalArgumentException {
    if (serviceCallback == null) {
        throw new IllegalArgumentException("ServiceCallback is required for async calls.");
    }
@foreach (var param in Model.RequiredNullableParameters)
{
@:    if (@param.Name == null) {
@:        serviceCallback.failure(new IllegalArgumentException("Parameter @param.Name is required and cannot be null."));
@:        return null;
@:    }
}
@foreach (var param in Model.ParametersToValidate)
{
@:    Validator.validate(@(param.Name), serviceCallback);
}
<<<<<<< HEAD

    @Model.BuildInputMappings()

=======
@foreach (var group in Model.InputParameterTransformation.Select(t => t.ParameterMappings[0].InputParameter).Distinct())
{
    var inParam = group.Name;
    if (!group.IsRequired)
    {
        foreach (var outProp in Model.InputParameterTransformation.Where(t => t.ParameterMappings[0].InputParameter == group).Select(t => t.OutputParameter))
        {
            if (outProp.IsRequired && JavaCodeNamer.JavaBuiltInTypes.Contains(outProp.Type.Name))
            {
@:    @outProp.Type.Name @outProp.Name;
}
            else
            {
@:    @JavaCodeNamer.WrapPrimitiveType(outProp.Type).Name @outProp.Name = null;
}
        }
@:    if (@(group.Name) != null) {
    foreach (var transformation in Model.InputParameterTransformation.Where(t => t.ParameterMappings[0].InputParameter.Name == inParam))
    {
        var outProp = transformation.OutputParameter.Name;
        var inProp = transformation.ParameterMappings[0].InputParameterProperty;
@:        @outProp = @(inParam).get@(inProp.ToPascalCase())();
    }
@:    }
}
    else
    {
        foreach (var transformation in Model.InputParameterTransformation.Where(t => t.ParameterMappings[0].InputParameter.Name == inParam))
        {
            var outType = transformation.OutputParameter.Type.Name;
            if (!transformation.OutputParameter.IsRequired)
            {
                outType = JavaCodeNamer.WrapPrimitiveType(transformation.OutputParameter.Type).Name;
            }
            var outProp = transformation.OutputParameter.Name;
            var inProp = transformation.ParameterMappings[0].InputParameterProperty;
@:    @outType @outProp = @(inParam).get@(inProp.ToPascalCase())();
}
    }
}
>>>>>>> a3276afb
@if (Model.ServiceClient.Extensions.ContainsKey(Microsoft.Rest.Generator.Extensions.ParameterizedHostExtension))
{
    foreach (var param in Model.Parameters.Where(p => p.Extensions.ContainsKey("hostParameter")))
    {
@:    @(Model.ClientReference).getBaseUrl().set("{@(param.SerializedName)}", @param.Name);
}
}
    Call<@Model.CallType> call = service.@(Model.Name)(@Model.MethodParameterApiInvocation);
    @Model.ServiceCallConstruction
    call.enqueue(new @Model.InternalCallback<@(JavaCodeNamer.WrapPrimitiveType(Model.ReturnType.Body).Name)>(serviceCallback) {
        @@Override
        public void onResponse(Call<@Model.CallType> call, Response<@Model.CallType> response) {
            try {
                @Model.SuccessCallback
            } catch (@Model.OperationExceptionTypeString | IOException exception) {
                serviceCallback.failure(exception);
            }
        }
    });
    return serviceCall;
}
@EmptyLine
private @Model.DelegateOperationResponseReturnTypeString @(Model.Name)Delegate(Response<@Model.CallType> response) throws @Model.ExceptionString {
    return new @Model.ResponseBuilder<@Model.DelegateReturnTypeString, @Model.OperationExceptionTypeString>(@(Model.ClientReference).getMapperAdapter())
@foreach (var response in Model.Responses)
{

            @:.register(@((int)response.Key), new TypeToken<@Model.TypeTokenType(response.Value.Body)>() { }.getType())
}
@if (Model.DefaultResponse.Body != null)
{
            @:.registerError(@(Model.OperationExceptionTypeString).class)
}
@if (Model.HttpMethod == HttpMethod.Head)
{
    if (Model.ReturnType.Headers != null)
    {
            @:.buildEmptyWithHeaders(response, @(Model.ReturnType.Headers.Name).class);
    }
    else
    {
            @:.buildEmpty(response);
    }
}
else
{
    if (Model.ReturnType.Headers != null)
    {
            @:.buildWithHeaders(response, @(Model.ReturnType.Headers.Name).class);
    }
    else
    {
            @:.build(response);
    }
}
}<|MERGE_RESOLUTION|>--- conflicted
+++ resolved
@@ -90,56 +90,13 @@
 {
 @:    Validator.validate(@(param.Name), serviceCallback);
 }
-<<<<<<< HEAD
 
     @Model.BuildInputMappings()
 
-=======
-@foreach (var group in Model.InputParameterTransformation.Select(t => t.ParameterMappings[0].InputParameter).Distinct())
-{
-    var inParam = group.Name;
-    if (!group.IsRequired)
-    {
-        foreach (var outProp in Model.InputParameterTransformation.Where(t => t.ParameterMappings[0].InputParameter == group).Select(t => t.OutputParameter))
-        {
-            if (outProp.IsRequired && JavaCodeNamer.JavaBuiltInTypes.Contains(outProp.Type.Name))
-            {
-@:    @outProp.Type.Name @outProp.Name;
-}
-            else
-            {
-@:    @JavaCodeNamer.WrapPrimitiveType(outProp.Type).Name @outProp.Name = null;
-}
-        }
-@:    if (@(group.Name) != null) {
-    foreach (var transformation in Model.InputParameterTransformation.Where(t => t.ParameterMappings[0].InputParameter.Name == inParam))
-    {
-        var outProp = transformation.OutputParameter.Name;
-        var inProp = transformation.ParameterMappings[0].InputParameterProperty;
-@:        @outProp = @(inParam).get@(inProp.ToPascalCase())();
-    }
-@:    }
-}
-    else
-    {
-        foreach (var transformation in Model.InputParameterTransformation.Where(t => t.ParameterMappings[0].InputParameter.Name == inParam))
-        {
-            var outType = transformation.OutputParameter.Type.Name;
-            if (!transformation.OutputParameter.IsRequired)
-            {
-                outType = JavaCodeNamer.WrapPrimitiveType(transformation.OutputParameter.Type).Name;
-            }
-            var outProp = transformation.OutputParameter.Name;
-            var inProp = transformation.ParameterMappings[0].InputParameterProperty;
-@:    @outType @outProp = @(inParam).get@(inProp.ToPascalCase())();
-}
-    }
-}
->>>>>>> a3276afb
 @if (Model.ServiceClient.Extensions.ContainsKey(Microsoft.Rest.Generator.Extensions.ParameterizedHostExtension))
 {
-    foreach (var param in Model.Parameters.Where(p => p.Extensions.ContainsKey("hostParameter")))
-    {
+foreach (var param in Model.Parameters.Where(p => p.Extensions.ContainsKey("hostParameter")))
+{
 @:    @(Model.ClientReference).getBaseUrl().set("{@(param.SerializedName)}", @param.Name);
 }
 }
