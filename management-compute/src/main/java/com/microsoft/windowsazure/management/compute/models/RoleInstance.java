/**
 * 
 * Copyright (c) Microsoft and contributors.  All rights reserved.
 * 
 * Licensed under the Apache License, Version 2.0 (the "License");
 * you may not use this file except in compliance with the License.
 * You may obtain a copy of the License at
 *   http://www.apache.org/licenses/LICENSE-2.0
 * 
 * Unless required by applicable law or agreed to in writing, software
 * distributed under the License is distributed on an "AS IS" BASIS,
 * WITHOUT WARRANTIES OR CONDITIONS OF ANY KIND, either express or implied.
 * 
 * See the License for the specific language governing permissions and
 * limitations under the License.
 * 
 */

// Warning: This code was generated by a tool.
// 
// Changes to this file may cause incorrect behavior and will be lost if the
// code is regenerated.

package com.microsoft.windowsazure.management.compute.models;

import com.microsoft.windowsazure.core.LazyArrayList;
import java.net.InetAddress;
import java.util.ArrayList;

/**
* Details of a specific role instance.
*/
public class RoleInstance {
    private GuestAgentStatus guestAgentStatus;
    
    /**
    * Optional. Guest Agent Status.
    * @return The GuestAgentStatus value.
    */
    public GuestAgentStatus getGuestAgentStatus() {
        return this.guestAgentStatus;
    }
    
    /**
    * Optional. Guest Agent Status.
    * @param guestAgentStatusValue The GuestAgentStatus value.
    */
    public void setGuestAgentStatus(final GuestAgentStatus guestAgentStatusValue) {
        this.guestAgentStatus = guestAgentStatusValue;
    }
    
    private String hostName;
    
    /**
    * Optional. The DNS host name of the service in which the role instance is
    * running. This element is only listed for Virtual Machine deployments.
    * @return The HostName value.
    */
    public String getHostName() {
        return this.hostName;
    }
    
    /**
    * Optional. The DNS host name of the service in which the role instance is
    * running. This element is only listed for Virtual Machine deployments.
    * @param hostNameValue The HostName value.
    */
    public void setHostName(final String hostNameValue) {
        this.hostName = hostNameValue;
    }
    
    private ArrayList<InstanceEndpoint> instanceEndpoints;
    
    /**
    * Optional. The list of instance endpoints for the role.
    * @return The InstanceEndpoints value.
    */
    public ArrayList<InstanceEndpoint> getInstanceEndpoints() {
        return this.instanceEndpoints;
    }
    
    /**
    * Optional. The list of instance endpoints for the role.
    * @param instanceEndpointsValue The InstanceEndpoints value.
    */
    public void setInstanceEndpoints(final ArrayList<InstanceEndpoint> instanceEndpointsValue) {
        this.instanceEndpoints = instanceEndpointsValue;
    }
    
    private String instanceErrorCode;
    
    /**
    * Optional. An error code that can be provided to Windows Azure support to
    * assist in resolution of errors. This field will typically be empty.
    * @return The InstanceErrorCode value.
    */
    public String getInstanceErrorCode() {
        return this.instanceErrorCode;
    }
    
    /**
    * Optional. An error code that can be provided to Windows Azure support to
    * assist in resolution of errors. This field will typically be empty.
    * @param instanceErrorCodeValue The InstanceErrorCode value.
    */
    public void setInstanceErrorCode(final String instanceErrorCodeValue) {
        this.instanceErrorCode = instanceErrorCodeValue;
    }
    
    private Integer instanceFaultDomain;
    
    /**
    * Optional. The fault domain that this role instance belongs to. Role
    * instances that are part of the same fault domain may all be vulnerable
    * to the failure of the same piece of shared hardware.
    * @return The InstanceFaultDomain value.
    */
    public Integer getInstanceFaultDomain() {
        return this.instanceFaultDomain;
    }
    
    /**
    * Optional. The fault domain that this role instance belongs to. Role
    * instances that are part of the same fault domain may all be vulnerable
    * to the failure of the same piece of shared hardware.
    * @param instanceFaultDomainValue The InstanceFaultDomain value.
    */
    public void setInstanceFaultDomain(final Integer instanceFaultDomainValue) {
        this.instanceFaultDomain = instanceFaultDomainValue;
    }
    
    private String instanceName;
    
    /**
    * Optional. The name of the specific role instance, if an instance of the
    * role is running.
    * @return The InstanceName value.
    */
    public String getInstanceName() {
        return this.instanceName;
    }
    
    /**
    * Optional. The name of the specific role instance, if an instance of the
    * role is running.
    * @param instanceNameValue The InstanceName value.
    */
    public void setInstanceName(final String instanceNameValue) {
        this.instanceName = instanceNameValue;
    }
    
    private String instanceSize;
    
    /**
    * Optional. The size of the role instance.
    * @return The InstanceSize value.
    */
    public String getInstanceSize() {
        return this.instanceSize;
    }
    
    /**
    * Optional. The size of the role instance.
    * @param instanceSizeValue The InstanceSize value.
    */
    public void setInstanceSize(final String instanceSizeValue) {
        this.instanceSize = instanceSizeValue;
    }
    
    private String instanceStateDetails;
    
    /**
    * Optional. The instance state, returned as a string that, when present,
    * provides a snapshot of the state of the virtual machine at the time the
    * operation was called.
    * @return The InstanceStateDetails value.
    */
    public String getInstanceStateDetails() {
        return this.instanceStateDetails;
    }
    
    /**
    * Optional. The instance state, returned as a string that, when present,
    * provides a snapshot of the state of the virtual machine at the time the
    * operation was called.
    * @param instanceStateDetailsValue The InstanceStateDetails value.
    */
    public void setInstanceStateDetails(final String instanceStateDetailsValue) {
        this.instanceStateDetails = instanceStateDetailsValue;
    }
    
    private String instanceStatus;
    
    /**
    * Optional. The current status of this instance.
    * @return The InstanceStatus value.
    */
    public String getInstanceStatus() {
        return this.instanceStatus;
    }
    
    /**
    * Optional. The current status of this instance.
    * @param instanceStatusValue The InstanceStatus value.
    */
    public void setInstanceStatus(final String instanceStatusValue) {
        this.instanceStatus = instanceStatusValue;
    }
    
    private Integer instanceUpgradeDomain;
    
    /**
    * Optional. The update domain that this role instance belongs to. During an
    * Upgrade Deployment, all roles in the same update domain are updated at
    * the same time.
    * @return The InstanceUpgradeDomain value.
    */
    public Integer getInstanceUpgradeDomain() {
        return this.instanceUpgradeDomain;
    }
    
    /**
    * Optional. The update domain that this role instance belongs to. During an
    * Upgrade Deployment, all roles in the same update domain are updated at
    * the same time.
    * @param instanceUpgradeDomainValue The InstanceUpgradeDomain value.
    */
    public void setInstanceUpgradeDomain(final Integer instanceUpgradeDomainValue) {
        this.instanceUpgradeDomain = instanceUpgradeDomainValue;
    }
    
    private InetAddress iPAddress;
    
    /**
    * Optional. The IP address of the role instance (DIP).
    * @return The IPAddress value.
    */
    public InetAddress getIPAddress() {
        return this.iPAddress;
    }
    
    /**
    * Optional. The IP address of the role instance (DIP).
    * @param iPAddressValue The IPAddress value.
    */
    public void setIPAddress(final InetAddress iPAddressValue) {
        this.iPAddress = iPAddressValue;
    }
    
    private ArrayList<NetworkInterfaceInstance> networkInterfaces;
    
    /**
    * Optional.
    * @return The NetworkInterfaces value.
    */
    public ArrayList<NetworkInterfaceInstance> getNetworkInterfaces() {
        return this.networkInterfaces;
    }
    
    /**
    * Optional.
    * @param networkInterfacesValue The NetworkInterfaces value.
    */
    public void setNetworkInterfaces(final ArrayList<NetworkInterfaceInstance> networkInterfacesValue) {
        this.networkInterfaces = networkInterfacesValue;
    }
    
    private RoleInstancePowerState powerState;
    
    /**
    * Optional. The running state of the role instance.
    * @return The PowerState value.
    */
    public RoleInstancePowerState getPowerState() {
        return this.powerState;
    }
    
    /**
    * Optional. The running state of the role instance.
    * @param powerStateValue The PowerState value.
    */
    public void setPowerState(final RoleInstancePowerState powerStateValue) {
        this.powerState = powerStateValue;
    }
    
    private ArrayList<RoleInstance.PublicIP> publicIPs;
    
    /**
    * Optional. Optional. A set of public IPs. Currently, only one additional
    * public IP per role is supported in an IaaS deployment. The IP address is
    * in addition to the default VIP for the deployment.
    * @return The PublicIPs value.
    */
    public ArrayList<RoleInstance.PublicIP> getPublicIPs() {
        return this.publicIPs;
    }
    
    /**
    * Optional. Optional. A set of public IPs. Currently, only one additional
    * public IP per role is supported in an IaaS deployment. The IP address is
    * in addition to the default VIP for the deployment.
    * @param publicIPsValue The PublicIPs value.
    */
    public void setPublicIPs(final ArrayList<RoleInstance.PublicIP> publicIPsValue) {
        this.publicIPs = publicIPsValue;
    }
    
    private String remoteAccessCertificateThumbprint;
    
    /**
    * Optional. The thumbprint of the RDP server certificate (in Windows) or
    * SSH server certificate (in Linux). The thumbprint is only used for
    * Virtual Machines that have been created from an image.
    * @return The RemoteAccessCertificateThumbprint value.
    */
    public String getRemoteAccessCertificateThumbprint() {
        return this.remoteAccessCertificateThumbprint;
    }
    
    /**
    * Optional. The thumbprint of the RDP server certificate (in Windows) or
    * SSH server certificate (in Linux). The thumbprint is only used for
    * Virtual Machines that have been created from an image.
    * @param remoteAccessCertificateThumbprintValue The
    * RemoteAccessCertificateThumbprint value.
    */
    public void setRemoteAccessCertificateThumbprint(final String remoteAccessCertificateThumbprintValue) {
        this.remoteAccessCertificateThumbprint = remoteAccessCertificateThumbprintValue;
    }
    
    private ArrayList<ResourceExtensionStatus> resourceExtensionStatusList;
    
    /**
    * Optional. Resource Extension Status List.
    * @return The ResourceExtensionStatusList value.
    */
    public ArrayList<ResourceExtensionStatus> getResourceExtensionStatusList() {
        return this.resourceExtensionStatusList;
    }
    
    /**
    * Optional. Resource Extension Status List.
    * @param resourceExtensionStatusListValue The ResourceExtensionStatusList
    * value.
    */
    public void setResourceExtensionStatusList(final ArrayList<ResourceExtensionStatus> resourceExtensionStatusListValue) {
        this.resourceExtensionStatusList = resourceExtensionStatusListValue;
    }
    
    private String roleName;
    
    /**
    * Optional. The name of the role.
    * @return The RoleName value.
    */
    public String getRoleName() {
        return this.roleName;
    }
    
    /**
    * Optional. The name of the role.
    * @param roleNameValue The RoleName value.
    */
    public void setRoleName(final String roleNameValue) {
        this.roleName = roleNameValue;
    }
    
    /**
    * Initializes a new instance of the RoleInstance class.
    *
    */
    public RoleInstance() {
        this.setInstanceEndpoints(new LazyArrayList<InstanceEndpoint>());
<<<<<<< HEAD
=======
        this.setNetworkInterfaces(new LazyArrayList<NetworkInterfaceInstance>());
>>>>>>> e46fcc53
        this.setPublicIPs(new LazyArrayList<RoleInstance.PublicIP>());
        this.setResourceExtensionStatusList(new LazyArrayList<ResourceExtensionStatus>());
    }
    
    /**
    * An additional public IP that will be created for the role. The public IP
    * will be an additional IP for the role. The role continues to be
    * addressable via the default deployment VIP.
    */
    public static class PublicIP {
        private InetAddress address;
        
        /**
        * Optional. The address of the public IP.
        * @return The Address value.
        */
        public InetAddress getAddress() {
            return this.address;
        }
        
        /**
        * Optional. The address of the public IP.
        * @param addressValue The Address value.
        */
        public void setAddress(final InetAddress addressValue) {
            this.address = addressValue;
        }
        
        private Integer idleTimeoutInMinutes;
        
        /**
        * Optional. The idle timeout in minutes for this Public IP.
        * @return The IdleTimeoutInMinutes value.
        */
        public Integer getIdleTimeoutInMinutes() {
            return this.idleTimeoutInMinutes;
        }
        
        /**
        * Optional. The idle timeout in minutes for this Public IP.
        * @param idleTimeoutInMinutesValue The IdleTimeoutInMinutes value.
        */
        public void setIdleTimeoutInMinutes(final Integer idleTimeoutInMinutesValue) {
            this.idleTimeoutInMinutes = idleTimeoutInMinutesValue;
        }
        
        private String name;
        
        /**
        * Optional. The name of the public IP.
        * @return The Name value.
        */
        public String getName() {
            return this.name;
        }
        
        /**
        * Optional. The name of the public IP.
        * @param nameValue The Name value.
        */
        public void setName(final String nameValue) {
            this.name = nameValue;
        }
    }
}<|MERGE_RESOLUTION|>--- conflicted
+++ resolved
@@ -371,10 +371,7 @@
     */
     public RoleInstance() {
         this.setInstanceEndpoints(new LazyArrayList<InstanceEndpoint>());
-<<<<<<< HEAD
-=======
         this.setNetworkInterfaces(new LazyArrayList<NetworkInterfaceInstance>());
->>>>>>> e46fcc53
         this.setPublicIPs(new LazyArrayList<RoleInstance.PublicIP>());
         this.setResourceExtensionStatusList(new LazyArrayList<ResourceExtensionStatus>());
     }
