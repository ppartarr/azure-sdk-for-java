--- conflicted
+++ resolved
@@ -414,11 +414,7 @@
                         final ClassLoader loader = RntbdTransportClient.class.getClassLoader();
                         final String name = DEFAULT_OPTIONS_PROPERTY_NAME + ".json";
 
-<<<<<<< HEAD
-                        try (final InputStream stream = loader.getResourceAsStream(name)) {
-=======
                         try (InputStream stream = loader.getResourceAsStream(name)) {
->>>>>>> 8c7ca92f
                             if (stream != null) {
                                 // Attempt to load default options from the JSON resource file "{propertyName}.json"
                                 options = RntbdObjectMapper.readValue(stream, Options.class);
@@ -428,9 +424,6 @@
                         }
                     }
                 } finally {
-<<<<<<< HEAD
-                    DEFAULT_OPTIONS = options != null ? options : new Options();
-=======
                     if (options == null) {
                         DEFAULT_OPTIONS = new Options();
                     } else {
@@ -439,7 +432,6 @@
                             options);
                         DEFAULT_OPTIONS = options;
                     }
->>>>>>> 8c7ca92f
                 }
             }
 
