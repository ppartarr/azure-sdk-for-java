--- conflicted
+++ resolved
@@ -172,13 +172,8 @@
             requestHeaders.put(HttpConstants.Headers.CONSISTENCY_LEVEL, desiredConsistencyLevel.toString());
         }
 
-<<<<<<< HEAD
-        if(feedOptions.isPopulateQueryMetrics()){
-            requestHeaders.put(HttpConstants.Headers.POPULATE_QUERY_METRICS, String.valueOf(feedOptions.isPopulateQueryMetrics()));
-=======
         if(feedOptions.isQueryMetricsEnabled()){
-            requestHeaders.put(HttpConstants.HttpHeaders.POPULATE_QUERY_METRICS, String.valueOf(feedOptions.isQueryMetricsEnabled()));
->>>>>>> 8773dfd9
+            requestHeaders.put(HttpConstants.Headers.POPULATE_QUERY_METRICS, String.valueOf(feedOptions.isQueryMetricsEnabled()));
         }
 
         return requestHeaders;
