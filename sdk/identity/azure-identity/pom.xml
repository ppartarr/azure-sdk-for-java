--- conflicted
+++ resolved
@@ -6,11 +6,7 @@
 
   <groupId>com.azure</groupId>
   <artifactId>azure-identity</artifactId>
-<<<<<<< HEAD
   <version>1.0.4</version> <!-- {x-version-update;com.azure:azure-identity;current} -->
-=======
-  <version>1.1.0-beta.3</version> <!-- {x-version-update;com.azure:azure-identity;current} -->
->>>>>>> 45f52273
 
   <name>Microsoft Azure client library for Identity</name>
   <description>This module contains client library for Microsoft Azure Identity.</description>
@@ -42,6 +38,41 @@
         </analysisConfiguration>
         </configuration>
       </plugin>
+      
+      <plugin>
+          <groupId>org.apache.maven.plugins</groupId>
+          <artifactId>maven-enforcer-plugin</artifactId>
+          <version>3.0.0-M3</version> <!-- {x-version-update;org.apache.maven.plugins:maven-enforcer-plugin;external_dependency} -->
+          <executions>
+              <execution>
+                  <id>default-cli</id>
+                  <goals>
+                      <goal>enforce</goal>
+                  </goals>
+                  <configuration>
+                      <rules>
+                          <bannedDependencies>
+                              <searchTransitive>false</searchTransitive>
+                              <excludes>
+                                  <!-- We exclude everything that is runtime-time, compile-time, or provided scoped (i.e. we allow
+                                   dependencies when they are used for test scope or otherwise) -->
+                                  <exclude>*:*:*:*:runtime</exclude>
+                                  <exclude>*:*:*:*:compile</exclude>
+                                  <exclude>*:*:*:*:provided</exclude>
+                              </excludes>
+                              <includes>
+                                  <include>com.azure:*</include>
+                                  <include>com.nimbusds:oauth2-oidc-sdk</include>
+                                  <include>com.microsoft.azure:msal4j</include>
+                                  <include>org.nanohttpd:nanohttpd</include>
+                                  <include>net.java.dev.jna</include>
+                              </includes>
+                          </bannedDependencies>
+                      </rules>
+                  </configuration>
+              </execution>
+          </executions>
+      </plugin>
     </plugins>
   </build>
 
@@ -50,7 +81,7 @@
     <dependency>
       <groupId>com.azure</groupId>
       <artifactId>azure-core</artifactId>
-      <version>1.4.0</version> <!-- {x-version-update;com.azure:azure-core;dependency} -->
+      <version>1.3.0</version> <!-- {x-version-update;com.azure:azure-core;dependency} -->
     </dependency>
     <dependency>
       <groupId>com.microsoft.azure</groupId>
@@ -100,63 +131,8 @@
     <dependency>
       <groupId>io.projectreactor</groupId>
       <artifactId>reactor-test</artifactId>
-      <version>3.3.3.RELEASE</version> <!-- {x-version-update;io.projectreactor:reactor-test;external_dependency} -->
+      <version>3.3.0.RELEASE</version> <!-- {x-version-update;io.projectreactor:reactor-test;external_dependency} -->
       <scope>test</scope>
     </dependency>
-<<<<<<< HEAD
-=======
-    <dependency>
-      <groupId>com.azure</groupId>
-      <artifactId>azure-core-http-netty</artifactId>
-      <version>1.5.0</version> <!-- {x-version-update;com.azure:azure-core-http-netty;dependency} -->
-      <scope>test</scope>
-    </dependency>
-    <!-- for file lock tests, ideally should be removed in the future -->
-    <dependency>
-      <groupId>com.google.code.gson</groupId>
-      <artifactId>gson</artifactId>
-      <version>2.8.5</version> <!-- {x-version-update;com.google.code.gson:gson;external_dependency} -->
-      <scope>test</scope>
-    </dependency>
->>>>>>> 45f52273
   </dependencies>
-
-  <build>
-    <plugins>
-      <plugin>
-        <groupId>org.apache.maven.plugins</groupId>
-        <artifactId>maven-enforcer-plugin</artifactId>
-        <version>3.0.0-M3</version> <!-- {x-version-update;org.apache.maven.plugins:maven-enforcer-plugin;external_dependency} -->
-        <executions>
-          <execution>
-            <id>default-cli</id>
-            <goals>
-              <goal>enforce</goal>
-            </goals>
-            <configuration>
-              <rules>
-                <bannedDependencies>
-                  <searchTransitive>false</searchTransitive>
-                  <excludes>
-                    <!-- We exclude everything that is runtime-time, compile-time, or provided scoped (i.e. we allow
-                    dependencies when they are used for test scope or otherwise) -->
-                    <exclude>*:*:*:*:runtime</exclude>
-                    <exclude>*:*:*:*:compile</exclude>
-                    <exclude>*:*:*:*:provided</exclude>
-                  </excludes>
-                  <includes>
-                    <include>com.azure:*</include>
-                    <include>com.nimbusds:oauth2-oidc-sdk</include>
-                    <include>com.microsoft.azure:msal4j</include>
-                    <include>org.nanohttpd:nanohttpd</include>
-                    <include>net.java.dev.jna</include>
-                  </includes>
-                </bannedDependencies>
-              </rules>
-            </configuration>
-          </execution>
-        </executions>
-      </plugin>
-    </plugins>
-  </build>
 </project>