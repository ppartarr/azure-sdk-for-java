﻿// Copyright (c) Microsoft Corporation. All rights reserved.
// Licensed under the MIT License. See License.txt in the project root for license information.

using System.Net.Http;

namespace Microsoft.Rest
{
    /// <summary>
    /// Represents the base return type of all ServiceClient REST operations without response body.
    /// </summary>
    public interface IHttpOperationResponse
    {
        /// <summary>
        /// Gets information about the associated HTTP request.
        /// </summary>
        HttpRequestMessage Request { get; set; }

        /// <summary>
        /// Gets information about the associated HTTP response.
        /// </summary>
        HttpResponseMessage Response { get; set; }
    }

    /// <summary>
    /// Represents the base return type of all ServiceClient REST operations.
    /// </summary>
    public interface IHttpOperationResponse<T> : IHttpOperationResponse
    {
        /// <summary>
        /// Gets or sets the response object.
        /// </summary>
        T Body { get; set; }
    }

    /// <summary>
    /// Represents the base return type of all ServiceClient REST operations.
    /// </summary>
<<<<<<< HEAD
    public class HttpOperationResponse<TBody, THeader> : HttpOperationResponse<TBody>
    {
        /// <summary>
        /// Gets or sets the response header object.
        /// </summary>
        public THeader Headers { get; set; }
    }

    /// <summary>
    /// Represents the base return type of all ServiceClient REST operations.
    /// </summary>
    public class HttpOperationResponse<T> : HttpOperationResponse
=======
    public class HttpOperationResponse<T> : HttpOperationResponse, IHttpOperationResponse<T>
>>>>>>> ecdda128
    {
        /// <summary>
        /// Gets or sets the response object.
        /// </summary>
        public T Body { get; set; }
    }

    /// <summary>
    /// Represents the base return type of all ServiceClient REST operations without response body.
    /// </summary>
    public class HttpOperationResponse : IHttpOperationResponse
    {
        /// <summary>
        /// Gets information about the associated HTTP request.
        /// </summary>
        public HttpRequestMessage Request { get; set; }

        /// <summary>
        /// Gets information about the associated HTTP response.
        /// </summary>
        public HttpResponseMessage Response { get; set; }
    }
}<|MERGE_RESOLUTION|>--- conflicted
+++ resolved
@@ -22,7 +22,7 @@
     }
 
     /// <summary>
-    /// Represents the base return type of all ServiceClient REST operations.
+    /// Represents the base return type of all ServiceClient REST operations with response body.
     /// </summary>
     public interface IHttpOperationResponse<T> : IHttpOperationResponse
     {
@@ -33,31 +33,16 @@
     }
 
     /// <summary>
-    /// Represents the base return type of all ServiceClient REST operations.
+    /// Represents the base return type of all ServiceClient REST operations with response body and header.
     /// </summary>
-<<<<<<< HEAD
-    public class HttpOperationResponse<TBody, THeader> : HttpOperationResponse<TBody>
+    public interface IHttpOperationResponse<TBody, THeader> : IHttpOperationResponse<TBody>
     {
         /// <summary>
         /// Gets or sets the response header object.
         /// </summary>
-        public THeader Headers { get; set; }
+        THeader Headers { get; set; }
     }
-
-    /// <summary>
-    /// Represents the base return type of all ServiceClient REST operations.
-    /// </summary>
-    public class HttpOperationResponse<T> : HttpOperationResponse
-=======
-    public class HttpOperationResponse<T> : HttpOperationResponse, IHttpOperationResponse<T>
->>>>>>> ecdda128
-    {
-        /// <summary>
-        /// Gets or sets the response object.
-        /// </summary>
-        public T Body { get; set; }
-    }
-
+    
     /// <summary>
     /// Represents the base return type of all ServiceClient REST operations without response body.
     /// </summary>
@@ -73,4 +58,26 @@
         /// </summary>
         public HttpResponseMessage Response { get; set; }
     }
+
+    /// <summary>
+    /// Represents the base return type of all ServiceClient REST operations.
+    /// </summary>
+    public class HttpOperationResponse<T> : HttpOperationResponse, IHttpOperationResponse<T>
+    {
+        /// <summary>
+        /// Gets or sets the response object.
+        /// </summary>
+        public T Body { get; set; }
+    }
+
+    /// <summary>
+    /// Represents the base return type of all ServiceClient REST operations.
+    /// </summary>
+    public class HttpOperationResponse<TBody, THeader> : HttpOperationResponse<TBody>, IHttpOperationResponse<TBody, THeader>
+    {
+        /// <summary>
+        /// Gets or sets the response header object.
+        /// </summary>
+        public THeader Headers { get; set; }
+    }
 }