/**
 * Copyright (c) Microsoft Corporation. All rights reserved.
 * Licensed under the MIT License. See License.txt in the project root for
 * license information.
 */

package com.microsoft.azure.management.resources.implementation;

import com.fasterxml.jackson.databind.ObjectMapper;
import com.microsoft.azure.CloudException;
import com.microsoft.azure.management.resources.Dependency;
import com.microsoft.azure.management.resources.Deployment;
import com.microsoft.azure.management.resources.DeploymentExportResult;
import com.microsoft.azure.management.resources.DeploymentMode;
import com.microsoft.azure.management.resources.DeploymentOperations;
import com.microsoft.azure.management.resources.DeploymentProperties;
import com.microsoft.azure.management.resources.DeploymentPropertiesExtended;
import com.microsoft.azure.management.resources.ParametersLink;
import com.microsoft.azure.management.resources.Provider;
import com.microsoft.azure.management.resources.ResourceGroup;
import com.microsoft.azure.management.resources.TemplateLink;
import com.microsoft.azure.management.resources.fluentcore.arm.Region;
import com.microsoft.azure.management.resources.fluentcore.arm.ResourceUtils;
import com.microsoft.azure.management.resources.fluentcore.model.Creatable;
import com.microsoft.azure.management.resources.fluentcore.model.implementation.CreatableUpdatableImpl;
import com.microsoft.rest.ServiceCall;
import com.microsoft.rest.ServiceCallback;
import com.microsoft.rest.ServiceResponse;
import org.joda.time.DateTime;
import rx.Observable;
import rx.functions.Action1;
import rx.functions.Func1;
import rx.schedulers.Schedulers;

import java.io.IOException;
import java.util.ArrayList;
import java.util.List;

/**
 * The implementation of {@link Deployment} and its nested interfaces.
 */
final class DeploymentImpl extends
        CreatableUpdatableImpl<Deployment, DeploymentExtendedInner, DeploymentImpl>
        implements
        Deployment,
        Deployment.Definition,
        Deployment.Update {

    private final DeploymentsInner client;
    private final DeploymentOperationsInner deploymentOperationsClient;
    private final ResourceManager resourceManager;
    private String resourceGroupName;
    private Creatable<ResourceGroup> creatableResourceGroup;
    private ObjectMapper objectMapper;

    DeploymentImpl(DeploymentExtendedInner innerModel,
                          final DeploymentsInner client,
                          final DeploymentOperationsInner deploymentOperationsClient,
                          final ResourceManager resourceManager) {
        super(innerModel.name(), innerModel);
        this.client = client;
        this.deploymentOperationsClient = deploymentOperationsClient;
        this.resourceGroupName = ResourceUtils.groupFromResourceId(innerModel.id());
        this.resourceManager = resourceManager;
        this.objectMapper = new ObjectMapper();
    }

    public String resourceGroupName() {
        return this.resourceGroupName;
    }

    @Override
    public String name() {
        return this.inner().name();
    }

    @Override
    public String provisioningState() {
        if (this.inner().properties() == null) {
            return null;
        }
        return this.inner().properties().provisioningState();
    }

    @Override
    public String correlationId() {
        if (this.inner().properties() == null) {
            return null;
        }
        return this.inner().properties().correlationId();
    }

    @Override
    public DateTime timestamp() {
        if (this.inner().properties() == null) {
            return null;
        }
        return this.inner().properties().timestamp();
    }

    @Override
    public Object outputs() {
        if (this.inner().properties() == null) {
            return null;
        }
        return this.inner().properties().outputs();
    }

    @Override
    public List<Provider> providers() {
        if (this.inner().properties() == null) {
            return null;
        }
        List<Provider> providers = new ArrayList<>();
        for (ProviderInner inner : this.inner().properties().providers()) {
            providers.add(new ProviderImpl(inner));
        }
        return providers;
    }

    @Override
    public List<Dependency> dependencies() {
        if (this.inner().properties() == null) {
            return null;
        }
        return this.inner().properties().dependencies();
    }

    @Override
    public Object template() {
        if (this.inner().properties() == null) {
            return null;
        }
        return this.inner().properties().template();
    }

    @Override
    public TemplateLink templateLink() {
        if (this.inner().properties() == null) {
            return null;
        }
        return this.inner().properties().templateLink();
    }

    @Override
    public Object parameters() {
        if (this.inner().properties() == null) {
            return null;
        }
        return this.inner().properties().parameters();
    }

    @Override
    public ParametersLink parametersLink() {
        if (this.inner().properties() == null) {
            return null;
        }
        return this.inner().properties().parametersLink();
    }

    @Override
    public DeploymentMode mode() {
        if (this.inner().properties() == null) {
            return null;
        }
        return inner().properties().mode();
    }

    @Override
    public DeploymentOperations deploymentOperations() {
        return new DeploymentOperationsImpl(deploymentOperationsClient, this);
    }

    @Override
    public void cancel() throws CloudException, IOException {
        client.cancel(resourceGroupName, name());
    }

    @Override
    public DeploymentExportResult exportTemplate() throws CloudException, IOException {
        DeploymentExportResultInner inner = client.exportTemplate(resourceGroupName(), name()).getBody();
        return new DeploymentExportResultImpl(inner);
    }

    // Withers

    @Override
    public DeploymentImpl withNewResourceGroup(String resourceGroupName, Region region) {
        this.creatableResourceGroup = this.resourceManager.resourceGroups()
                .define(resourceGroupName)
                .withRegion(region);
        this.resourceGroupName = resourceGroupName;
        return this;
    }

    @Override
    public DeploymentImpl withNewResourceGroup(Creatable<ResourceGroup> resourceGroupDefinition) {
        this.resourceGroupName = resourceGroupDefinition.name();
        this.creatableResourceGroup = resourceGroupDefinition;
        return this;
    }

    @Override
    public DeploymentImpl withExistingResourceGroup(String resourceGroupName) {
        this.resourceGroupName = resourceGroupName;
        return this;
    }

    @Override
    public DeploymentImpl withExistingResourceGroup(ResourceGroup resourceGroup) {
        this.resourceGroupName = resourceGroup.name();
        return this;
    }

    @Override
    public DeploymentImpl withTemplate(Object template) {
        if (this.inner().properties() == null) {
            this.inner().withProperties(new DeploymentPropertiesExtended());
        }
        this.inner().properties().withTemplate(template);
        this.inner().properties().withTemplateLink(null);
        return this;
    }

    @Override
    public DeploymentImpl withTemplate(String templateJson) throws IOException {
        return withTemplate(objectMapper.readTree(templateJson));
    }

    @Override
    public DeploymentImpl withTemplateLink(String uri, String contentVersion) {
        if (this.inner().properties() == null) {
            this.inner().withProperties(new DeploymentPropertiesExtended());
        }
        this.inner().properties().withTemplateLink(new TemplateLink().withUri(uri).withContentVersion(contentVersion));
        this.inner().properties().withTemplate(null);
        return this;
    }

    @Override
    public DeploymentImpl withMode(DeploymentMode mode) {
        if (this.inner().properties() == null) {
            this.inner().withProperties(new DeploymentPropertiesExtended());
        }
        this.inner().properties().withMode(mode);
        return this;
    }

    @Override
    public DeploymentImpl withParameters(Object parameters) {
        if (this.inner().properties() == null) {
            this.inner().withProperties(new DeploymentPropertiesExtended());
        }
        this.inner().properties().withParameters(parameters);
        this.inner().properties().withParametersLink(null);
        return this;
    }

    @Override
    public DeploymentImpl withParameters(String parametersJson) throws IOException {
        return withParameters(objectMapper.readTree(parametersJson));
    }

    @Override
    public DeploymentImpl withParametersLink(String uri, String contentVersion) {
        if (this.inner().properties() == null) {
            this.inner().withProperties(new DeploymentPropertiesExtended());
        }
        this.inner().properties().withParametersLink(new ParametersLink().withUri(uri).withContentVersion(contentVersion));
        this.inner().properties().withParameters(null);
        return this;
    }

    @Override
    public DeploymentImpl beginCreate() throws Exception {
        DeploymentInner inner = new DeploymentInner()
                .withProperties(new DeploymentProperties());
        inner.properties().withMode(mode());
        inner.properties().withTemplate(template());
        inner.properties().withTemplateLink(templateLink());
        inner.properties().withParameters(parameters());
        inner.properties().withParametersLink(parametersLink());
        client.beginCreateOrUpdate(resourceGroupName(), name(), inner);
        return this;
    }

    @Override
    public DeploymentImpl create() throws Exception {
        if (this.creatableResourceGroup != null) {
            this.creatableResourceGroup.create();
        }
        createResource();
        return this;
    }

    @Override
    public ServiceCall<Deployment> createAsync(final ServiceCallback<Deployment> callback) {
        final ServiceCall<Deployment> serviceCall = new ServiceCall<>(null);
        createAsync().subscribe(new Action1<Deployment>() {
            @Override
            public void call(Deployment fluentModelT) {
                serviceCall.success(new ServiceResponse<>(fluentModelT, null));
                if (callback != null) {
                    callback.success(new ServiceResponse<>(fluentModelT, null));
                }
            }
        }, new Action1<Throwable>() {
            @Override
            public void call(Throwable throwable) {
                serviceCall.failure(throwable);
                if (callback != null) {
                    callback.failure(throwable);
                }
            }
        });
        return serviceCall;
    }

    @Override
    public Observable<Deployment> createAsync() {
        Observable<Deployment> observable = null;
        if (this.creatableResourceGroup != null) {
            observable = this.creatableResourceGroup.createAsync()
                    .subscribeOn(Schedulers.io())
                    .flatMap(new Func1<ResourceGroup, Observable<Deployment>>() {
                        @Override
                        public Observable<Deployment> call(ResourceGroup resourceGroup) {
                            return createResourceAsync();
                        }
                    });
        } else {
            observable = createResourceAsync();
        }
        return observable;
    }

    @Override
    public Deployment refresh() throws Exception {
        return null;
    }

    @Override
    public Deployment createResource() throws Exception {
        DeploymentInner inner = new DeploymentInner()
                .withProperties(new DeploymentProperties());
        inner.properties().withMode(mode());
        inner.properties().withTemplate(template());
        inner.properties().withTemplateLink(templateLink());
        inner.properties().withParameters(parameters());
        inner.properties().withParametersLink(parametersLink());
        client.createOrUpdate(resourceGroupName(), name(), inner);
        return this;
    }

    @Override
    public Observable<Deployment> createResourceAsync() {
        DeploymentInner inner = new DeploymentInner()
                .withProperties(new DeploymentProperties());
        inner.properties().withMode(mode());
        inner.properties().withTemplate(template());
        inner.properties().withTemplateLink(templateLink());
        inner.properties().withParameters(parameters());
        inner.properties().withParametersLink(parametersLink());
        return client.createOrUpdateAsync(resourceGroupName(), name(), inner, null)
                .observable()
                .subscribeOn(Schedulers.io())
                .map(innerToFluentMap(this));
    }

    @Override
    public Deployment apply() throws Exception {
        if (this.templateLink() != null && this.template() != null) {
            this.withTemplate(null);
        }
        if (this.parametersLink() != null && this.parameters() != null) {
            this.withParameters(null);
        }
        return this.create();
    }

    @Override
<<<<<<< HEAD
    public Observable<Deployment> applyAsync() {
=======
    public ServiceCall<Deployment> applyAsync(ServiceCallback<Deployment> callback) {
>>>>>>> 937bfd6b
        try {
            if (this.templateLink() != null && this.template() != null) {
                this.withTemplate(null);
            }
            if (this.parametersLink() != null && this.parameters() != null) {
                this.withParameters(null);
            }
        } catch (IOException e) {
            return Observable.error(e);
        }
        return this.createAsync();
    }
}<|MERGE_RESOLUTION|>--- conflicted
+++ resolved
@@ -379,11 +379,7 @@
     }
 
     @Override
-<<<<<<< HEAD
     public Observable<Deployment> applyAsync() {
-=======
-    public ServiceCall<Deployment> applyAsync(ServiceCallback<Deployment> callback) {
->>>>>>> 937bfd6b
         try {
             if (this.templateLink() != null && this.template() != null) {
                 this.withTemplate(null);
@@ -396,4 +392,8 @@
         }
         return this.createAsync();
     }
+
+    public ServiceCall<Deployment> applyAsync(ServiceCallback<Deployment> callback) {
+        return observableToFuture(applyAsync(), callback);
+    }
 }