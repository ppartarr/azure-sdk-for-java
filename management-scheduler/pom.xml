--- conflicted
+++ resolved
@@ -17,13 +17,8 @@
   <modelVersion>4.0.0</modelVersion>
   <parent>
     <groupId>com.microsoft.azure</groupId>
-<<<<<<< HEAD
-    <artifactId>azure</artifactId>
-    <version>0.6.0</version>
-=======
     <artifactId>azure-parent</artifactId>
     <version>0.6.5</version>
->>>>>>> 41ec72a3
     <relativePath>../parent/pom.xml</relativePath>
   </parent>
 
