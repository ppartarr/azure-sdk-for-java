--- conflicted
+++ resolved
@@ -1,15 +1,10 @@
 package com.microsoft.azure.storage
 
 import com.microsoft.azure.storage.blob.AppendBlobURL
-<<<<<<< HEAD
 import com.microsoft.azure.storage.blob.BlobURL
-=======
-import com.microsoft.azure.storage.blob.BlobAccessConditions
 import com.microsoft.azure.storage.blob.BlobListingDetails
->>>>>>> d1788961
 import com.microsoft.azure.storage.blob.BlockBlobURL
 import com.microsoft.azure.storage.blob.ContainerAccessConditions
-import com.microsoft.azure.storage.blob.ETag
 import com.microsoft.azure.storage.blob.HTTPAccessConditions
 import com.microsoft.azure.storage.blob.LeaseAccessConditions
 import com.microsoft.azure.storage.blob.ListBlobsOptions
@@ -17,14 +12,10 @@
 import com.microsoft.azure.storage.blob.PageBlobURL
 import com.microsoft.azure.storage.blob.models.AccessPolicy
 import com.microsoft.azure.storage.blob.models.Blob
-import com.microsoft.azure.storage.blob.models.BlobList
-import com.microsoft.azure.storage.blob.models.BlobPrefix
-import com.microsoft.azure.storage.blob.models.BlobsGetPropertiesResponse
 import com.microsoft.azure.storage.blob.models.ContainersAcquireLeaseHeaders
 import com.microsoft.azure.storage.blob.models.ContainersBreakLeaseHeaders
 import com.microsoft.azure.storage.blob.models.ContainersChangeLeaseHeaders
 import com.microsoft.azure.storage.blob.models.ContainersCreateResponse
-import com.microsoft.azure.storage.blob.models.ContainersDeleteHeaders
 import com.microsoft.azure.storage.blob.models.ContainersDeleteResponse
 import com.microsoft.azure.storage.blob.models.ContainersGetAccessPolicyResponse
 import com.microsoft.azure.storage.blob.models.ContainersGetPropertiesHeaders
@@ -41,23 +32,14 @@
 import com.microsoft.azure.storage.blob.models.LeaseDurationType
 import com.microsoft.azure.storage.blob.models.LeaseStateType
 import com.microsoft.azure.storage.blob.models.LeaseStatusType
-import com.microsoft.azure.storage.blob.models.ListBlobsResponse
 import com.microsoft.azure.storage.blob.models.PublicAccessType
 import com.microsoft.azure.storage.blob.models.SignedIdentifier
 import com.microsoft.rest.v2.RestException
-<<<<<<< HEAD
-=======
-import com.microsoft.rest.v2.http.HttpPipelineLogger
->>>>>>> d1788961
 import io.reactivex.Flowable
 import spock.lang.*
 
-import java.time.LocalDateTime
 import java.time.OffsetDateTime
-import java.time.ZoneId
-import java.time.format.DateTimeFormatter
 import java.time.temporal.ChronoUnit
-import java.time.temporal.TemporalUnit
 
 class ContainerAPI extends APISpec {
 
@@ -132,12 +114,7 @@
         headers.leaseStatus() == LeaseStatusType.UNLOCKED
     }
 
-<<<<<<< HEAD
-    @Unroll
-    def "Container get properties AC"() {
-=======
     def "Container get properties lease"() {
->>>>>>> d1788961
         setup:
         String leaseID = setupContainerLeaseCondition(cu, receivedLeaseID)
 
@@ -188,16 +165,10 @@
         cu.setMetadata(null, cac).blockingGet().statusCode() == 200
 
         where:
-<<<<<<< HEAD
-        key1  | value1 | key2   | value2 || statusCode
-        "foo" | "bar"  | "fizz" | "buzz" || 200
-        //TODO: invalid characters. empty metadata
-=======
         modified | leaseID
         null     | null
         oldDate  | null
         null     | receivedLeaseID
->>>>>>> d1788961
     }
 
     @Unroll
@@ -306,22 +277,7 @@
         ContainerAccessConditions cac = new ContainerAccessConditions(
                 new HTTPAccessConditions(modified, unmodified, null, null),
                 new LeaseAccessConditions(leaseID))
-
-<<<<<<< HEAD
-        int code = 0
-        boolean foundErrorMessage = false
-        try {
-            code = cu.delete(cac).blockingGet().statusCode()
-        }
-        catch (RestException e) {
-            code = e.response().statusCode()
-            // We don't need to check the error message here because we check the status code.
-        }
-        catch (IllegalArgumentException e) {
-            foundErrorMessage = e.message.contains("ETag access conditions are not supported")
-        }
-=======
->>>>>>> d1788961
+        
         expect:
         cu.delete(cac).blockingGet().statusCode() == 202
 
